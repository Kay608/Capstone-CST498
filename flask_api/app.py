"""
Unified Flask REST API for Yahboom Raspbot
- Handles face registration, image upload, navigation goals, and status
- Integrates with RobotController and face recognition
"""
import sys
import os
from dotenv import load_dotenv
from pathlib import Path
from typing import Optional
from contextlib import suppress
import pymysql
from io import BytesIO
import numpy as np

# Load environment variables from .env file(s)
BASE_DIR = Path(__file__).resolve().parents[1]
load_dotenv(BASE_DIR / ".env", override=False)
load_dotenv(Path(__file__).resolve().parent / ".env", override=False)

sys.path.append(os.path.abspath(os.path.join(os.path.dirname(__file__), '..')))

PYTHON_CODES_DIR = BASE_DIR / "python codes"
if PYTHON_CODES_DIR.exists() and str(PYTHON_CODES_DIR) not in sys.path:
    sys.path.insert(0, str(PYTHON_CODES_DIR))

from flask import Flask, request, jsonify, render_template
<<<<<<< HEAD
# Import robot controller with fallback for TensorFlow issues
try:
    from robot_navigation.robot_controller import RobotController
    ROBOT_CONTROLLER_AVAILABLE = True
except ImportError as e:
    print(f"[WARN] Robot controller not available: {e}")
    print("[INFO] Running Flask app in minimal mode without robot controller")
    ROBOT_CONTROLLER_AVAILABLE = False
    RobotController = None
=======
from robot_navigation.robot_controller import RobotController
from robot_navigation.hardware_interface import create_hardware_interface, HardwareInterface
>>>>>>> de1d228d
from threading import Thread
import time
# Optional imports for network discovery
try:
    from zeroconf import Zeroconf, ServiceInfo
    ZEROCONF_AVAILABLE = True
except ImportError:
    print("[INFO] Zeroconf not available - network discovery disabled")
    ZEROCONF_AVAILABLE = False

import socket
import face_recognition


def _is_truthy(value: str) -> bool:
    """Interpret common truthy strings so env flags behave predictably."""
    return str(value).strip().lower() in {'1', 'true', 't', 'yes', 'y', 'on'}

app = Flask(__name__)
# Use simulation mode by default - change to False when deploying to real robot
if ROBOT_CONTROLLER_AVAILABLE:
    controller = RobotController(use_simulation=True)
else:
    controller = None
    print("[INFO] Flask app running without robot controller - face recognition and admin panel still available")

# Respect FLASK_DEBUG when the app is executed directly
_debug_env = os.environ.get('FLASK_DEBUG', '1')
_run_debug_mode = _is_truthy(_debug_env)

# Track high-level robot state for status endpoint; initialized here so gunicorn workers inherit it
status = {'state': 'idle', 'last_goal': None, 'last_update': time.time()}

MANUAL_CONTROL_TOKEN = os.environ.get("RC_CONTROL_TOKEN", "")
_manual_interface: Optional[HardwareInterface] = None


def _authorize_manual_request(req) -> bool:
    if not MANUAL_CONTROL_TOKEN:
        return True
    provided = req.headers.get("X-Api-Key") or req.args.get("api_key")
    return provided == MANUAL_CONTROL_TOKEN


def _get_manual_interface() -> Optional[HardwareInterface]:
    global _manual_interface
    if _manual_interface and _manual_interface.is_available():
        return _manual_interface
    try:
        candidate = create_hardware_interface(use_simulation=False)
    except Exception as exc:  # noqa: BLE001
        print(f"[ERROR] Failed to initialize manual control hardware: {exc}")
        return None
    if candidate.is_available():
        _manual_interface = candidate
        return _manual_interface
    return None

# --- JawsDB (MySQL) Configuration ---
# Hardcoded values for testing
DB_HOST = 'd6vscs19jtah8iwb.cbetxkdyhwsb.us-east-1.rds.amazonaws.com'
DB_USER = 'pibeadwopo2puu2w'
DB_PASSWORD = 'ia58h6oid99au8x4'
DB_NAME = 'cdzpl48ljf6v83hu'

# Print debug information about database configuration
print("\n[DEBUG] Database Configuration:")
print(f"DB_HOST: {DB_HOST}")
print(f"DB_USER: {DB_USER}")
print(f"DB_NAME: {DB_NAME}")
print(f"DB_PASSWORD is {'set' if DB_PASSWORD else 'not set'}\n")

def get_db_connection():
    """Opens a new database connection."""
    print("\n[DEBUG] Attempting JawsDB connection with:")
    print(f"Host: {DB_HOST}")
    print(f"User: {DB_USER}")
    print(f"Database: {DB_NAME}")
    print(f"Password length: {len(DB_PASSWORD) if DB_PASSWORD else 'No password set'}")
    
    try:
        conn = pymysql.connect(
            host=DB_HOST,
            user=DB_USER,
            password=DB_PASSWORD,
            database=DB_NAME,
            cursorclass=pymysql.cursors.DictCursor,
            connect_timeout=30,  # Increased timeout for remote connection
            charset='utf8mb4',   # Proper charset for MySQL
            ssl_verify_cert=False,  # JawsDB uses self-signed certificates
            ssl_verify_identity=False,
            ssl={'ca': None}  # Disable SSL certificate verification
        )
        print("[DEBUG] JawsDB connection successful!")
        return conn
    except pymysql.Error as e:
        error_code = getattr(e, 'args', [None])[0]
        print(f"\n[ERROR] Database connection failed:")
        print(f"Error Code: {error_code}")
        print(f"Error Message: {str(e)}")
        print("\n[DEBUG] Connection details that failed:")
        print(f"Host: {DB_HOST}")
        print(f"User: {DB_USER}")
        print(f"Database: {DB_NAME}")
        raise

def init_db():
    if not all([DB_HOST, DB_USER, DB_PASSWORD, DB_NAME]):
        print("[WARNING] Skipping DB initialization: Database environment variables not fully set.")
        return
    conn = None
    try:
        conn = get_db_connection()
        with conn.cursor() as cur:
            cur.execute("""
                CREATE TABLE IF NOT EXISTS users (
                    id INT AUTO_INCREMENT PRIMARY KEY,
                    banner_id VARCHAR(255) NOT NULL UNIQUE,
                    first_name VARCHAR(255) NOT NULL,
                    last_name VARCHAR(255) NOT NULL,
                    email VARCHAR(255) NOT NULL UNIQUE,
                    encoding BLOB NOT NULL
                );
            """)
            # Orders table: order_no autoincrement and banner_id reference
            cur.execute("""
                CREATE TABLE IF NOT EXISTS orders (
                    order_no INT AUTO_INCREMENT PRIMARY KEY,
                    banner_id VARCHAR(255) NOT NULL,
                    item VARCHAR(100) NOT NULL,
                    restaurant VARCHAR(255),
                    status VARCHAR(50) DEFAULT 'pending',
                    ts DOUBLE NOT NULL,
                    INDEX(banner_id)
                );
            """)
        conn.commit()
        print("[INFO] Database initialized: 'users' table ensured.")
    except pymysql.MySQLError as e:
        print(f"[ERROR] Error initializing database: {e}")
    finally:
        if conn:
            conn.close()


def load_encodings_from_db():
    if not all([DB_HOST, DB_USER, DB_PASSWORD, DB_NAME]):
        return [], []
    
    conn = None
    known_encodings = []
    known_names = []
    try:
        conn = get_db_connection()
        with conn.cursor() as cur:
            cur.execute("SELECT banner_id, encoding FROM users;")
            rows = cur.fetchall()
            for row in rows:
                # In this context, 'name' is the banner_id for identification
                name = row['banner_id']
                encoding_bytes = row['encoding']
                # Deserialize the BLOB back to a numpy array
                encoding = np.frombuffer(encoding_bytes, dtype=np.float64)
                known_encodings.append(encoding)
                known_names.append(name)
        print(f"[INFO] Loaded {len(known_names)} known face(s) from MySQL.")
    except pymysql.MySQLError as e:
        print(f"[ERROR] Error loading encodings from MySQL: {e}. Starting with empty database.")
    finally:
        if conn:
            conn.close()
    
    return known_encodings, known_names

def save_user_to_db(banner_id, first_name, last_name, email, encoding):
    print("\n[DEBUG] Starting save_user_to_db function")
    print(f"[DEBUG] Received data for user {banner_id}")
    
    if not all([DB_HOST, DB_USER, DB_PASSWORD, DB_NAME]):
        print("[WARNING] Skipping save: Database environment variables not set.")
        print(f"DB_HOST present: {bool(DB_HOST)}")
        print(f"DB_USER present: {bool(DB_USER)}")
        print(f"DB_PASSWORD present: {bool(DB_PASSWORD)}")
        print(f"DB_NAME present: {bool(DB_NAME)}")
        return False
    
    print("[DEBUG] All database environment variables are present")
    
    conn = None
    try:
        print("[DEBUG] Attempting to get database connection...")
        conn = get_db_connection()
        print("[DEBUG] Successfully obtained database connection")
        
        print("[DEBUG] Converting face encoding to bytes (ensuring dtype=np.float64)...")
        # Ensure a consistent dtype before saving so deserialization is predictable
        try:
            encoding = np.asarray(encoding, dtype=np.float64)
        except Exception:
            # Fallback: force conversion via float64 cast
            encoding = np.array(encoding, dtype=np.float64)
        encoding_bytes = encoding.tobytes()
        print("[DEBUG] Successfully converted encoding to bytes (dtype enforced)")
        
        with conn.cursor() as cur:
            print(f"[DEBUG] Checking if user {banner_id} already exists...")
            cur.execute("SELECT id FROM users WHERE banner_id = %s;", (banner_id,))
            existing_user = cur.fetchone()
            
            if existing_user:
                print(f"[DEBUG] Updating existing user {banner_id}")
                try:
                    cur.execute("""
                        UPDATE users 
                        SET first_name = %s, last_name = %s, email = %s, encoding = %s 
                        WHERE banner_id = %s;
                    """, (first_name, last_name, email, encoding_bytes, banner_id))
                    print(f"[DEBUG] Update query executed successfully")
                except Exception as e:
                    print(f"[ERROR] Failed to update user: {str(e)}")
                    raise
            else:
                print(f"[DEBUG] Inserting new user {banner_id}")
                try:
                    cur.execute("""
                        INSERT INTO users (banner_id, first_name, last_name, email, encoding) 
                        VALUES (%s, %s, %s, %s, %s);
                    """, (banner_id, first_name, last_name, email, encoding_bytes))
                    print(f"[DEBUG] Insert query executed successfully")
                except Exception as e:
                    print(f"[ERROR] Failed to insert user: {str(e)}")
                    raise
            
            print("[DEBUG] Committing transaction...")
            conn.commit()
            print("[DEBUG] Transaction committed successfully")
            
        print(f"[INFO] Successfully saved/updated user {banner_id} in database")
        return True
        
    except pymysql.Error as e:
        print(f"\n[ERROR] Database error while saving user:")
        print(f"Error Code: {getattr(e, 'args', [None])[0]}")
        print(f"Error Message: {str(e)}")
        return False
    except Exception as e:
        print(f"\n[ERROR] Unexpected error while saving user:")
        print(f"Error Type: {type(e).__name__}")
        print(f"Error Message: {str(e)}")
        return False
    finally:
        if conn:
            try:
                conn.close()
                print("[DEBUG] Database connection closed")
            except Exception as e:
                print(f"[ERROR] Error closing database connection: {str(e)}")


def save_order_to_db(banner_id: str, item: str, restaurant: str, status: str = 'pending'):
    """Persist an order row to MySQL and return the new order number."""
    if not all([DB_HOST, DB_USER, DB_PASSWORD, DB_NAME]):
        print("[WARNING] Skipping order persistence: database credentials missing.")
        return None, 'Database is not configured.'

    conn = None
    try:
        conn = get_db_connection()
        with conn.cursor() as cur:
            # First try with restaurant column
            try:
                cur.execute(
                    """
                    INSERT INTO orders (banner_id, item, restaurant, status, ts)
                    VALUES (%s, %s, %s, %s, %s)
                    """,
                    (banner_id, item, restaurant, status, time.time()),
                )
                order_no = cur.lastrowid
                print(f"[INFO] Saved order {order_no} for {banner_id} to database (with restaurant).")
            except pymysql.MySQLError as e:
                # If restaurant column doesn't exist, try without it
                if "Unknown column 'restaurant'" in str(e):
                    print("[WARN] Restaurant column not found, saving without restaurant...")
                    cur.execute(
                        """
                        INSERT INTO orders (banner_id, item, status, ts)
                        VALUES (%s, %s, %s, %s)
                        """,
                        (banner_id, item, status, time.time()),
                    )
                    order_no = cur.lastrowid
                    print(f"[INFO] Saved order {order_no} for {banner_id} to database (without restaurant).")
                else:
                    raise e
        conn.commit()
        return order_no, None
    except pymysql.MySQLError as exc:
        print(f"[ERROR] Failed to save order to database: {exc}")
        # Check for foreign key constraint error (user doesn't exist)
        if "foreign key constraint fails" in str(exc).lower() and "banner_id" in str(exc):
            return None, "Banner ID not found. You must be registered in the facial recognition system before placing orders. Please contact admin to register."
        elif "duplicate entry" in str(exc).lower():
            return None, "Duplicate order detected. Please try again."
        else:
            return None, f"Database error: {exc}"
    finally:
        if conn:
            try:
                conn.close()
            except Exception as close_exc:
                print(f"[ERROR] Failed closing DB connection after order insert: {close_exc}")


def delete_user_from_db(banner_id):
    if not all([DB_HOST, DB_USER, DB_PASSWORD, DB_NAME]):
        print("[WARNING] Skipping deletion: Database environment variables not set.")
        return False
    
    conn = None
    try:
        conn = get_db_connection()
        with conn.cursor() as cur:
            cur.execute("DELETE FROM users WHERE banner_id = %s;", (banner_id,))
            conn.commit()
            if cur.rowcount > 0:
                print(f"[INFO] Deleted user for {banner_id} from MySQL.")
                return True
            else:
                print(f"[INFO] No user found with banner_id {banner_id} to delete.")
                return False
    except pymysql.MySQLError as e:
        print(f"[ERROR] Error deleting user from MySQL: {e}")
        return False
    finally:
        if conn:
            conn.close()

# These will be loaded once before the first request
known_encodings = []
known_names = []

def initialize_database_and_encodings():
    """
    Initialize the database and load face encodings once before the first request.
    This avoids issues with the Flask reloader in debug mode.
    """
    global known_encodings, known_names
    print("[INFO] Initializing database and loading encodings...")
    init_db()
    known_encodings, known_names = load_encodings_from_db()
    print("[INFO] Initialization complete.")

# Initialize on app startup
with app.app_context():
    initialize_database_and_encodings()


orders = []


# --- Manual RC Control Endpoints ---
@app.route('/api/manual/status', methods=['GET'])
def manual_status():
    if not _authorize_manual_request(request):
        return jsonify({'error': 'Unauthorized'}), 401
    interface = _get_manual_interface()
    payload = {
        'available': bool(interface and interface.is_available()),
        'token_required': bool(MANUAL_CONTROL_TOKEN),
    }
    if interface and interface.is_available():
        with suppress(Exception):
            payload['encoders'] = interface.get_encoder_ticks()
        gps_data = controller.localization.get_gps() if hasattr(controller, 'localization') else None
        if gps_data:
            payload['gps'] = gps_data
    return jsonify(payload)


@app.route('/api/manual/move', methods=['POST'])
def manual_move():
    if not _authorize_manual_request(request):
        return jsonify({'error': 'Unauthorized'}), 401

    payload = request.get_json(silent=True) or {}
    direction = (payload.get('direction') or '').lower()
    speed = payload.get('speed', 0.4)
    duration = payload.get('duration', 0.5)
    angle = payload.get('angle', 90.0)

    try:
        speed = max(0.0, min(1.0, float(speed)))
        duration = max(0.0, float(duration))
        angle = max(0.0, float(angle))
    except (TypeError, ValueError):
        return jsonify({'error': 'Invalid speed, duration, or angle value'}), 400

    interface = _get_manual_interface()
    if not interface or not interface.is_available():
        return jsonify({'error': 'Robot hardware not available'}), 503

    direction_map = {
        'forward': lambda: interface.move_forward(speed, duration),
        'back': lambda: interface.move_backward(speed, duration),
        'backward': lambda: interface.move_backward(speed, duration),
        'reverse': lambda: interface.move_backward(speed, duration),
        'left': lambda: interface.turn_left(speed, angle if angle > 0 else 90.0),
        'right': lambda: interface.turn_right(speed, angle if angle > 0 else 90.0),
    }

    command = direction_map.get(direction)
    if not command:
        return jsonify({'error': 'Unknown direction'}), 400

    try:
        command()
    except Exception as exc:  # noqa: BLE001
        print(f"[ERROR] Manual move failed: {exc}")
        return jsonify({'error': str(exc)}), 500

    return jsonify({'status': 'ok', 'direction': direction, 'speed': speed, 'duration': duration, 'angle': angle})


@app.route('/api/manual/stop', methods=['POST'])
def manual_stop():
    if not _authorize_manual_request(request):
        return jsonify({'error': 'Unauthorized'}), 401

    interface = _get_manual_interface()
    if not interface or not interface.is_available():
        return jsonify({'error': 'Robot hardware not available'}), 503

    try:
        interface.stop()
    except Exception as exc:  # noqa: BLE001
        print(f"[ERROR] Manual stop failed: {exc}")
        return jsonify({'error': str(exc)}), 500

    return jsonify({'status': 'stopped'})


@app.route('/api/manual/camera', methods=['POST'])
def manual_camera():
    if not _authorize_manual_request(request):
        return jsonify({'error': 'Unauthorized'}), 401

    payload = request.get_json(silent=True) or {}
    angle = payload.get('angle')
    try:
        if angle is None:
            raise ValueError('Missing angle')
        angle_value = int(float(angle))
    except (TypeError, ValueError):
        return jsonify({'error': 'Invalid angle value'}), 400

    angle_value = max(0, min(180, angle_value))

    interface = _get_manual_interface()
    if not interface or not interface.is_available():
        return jsonify({'error': 'Robot hardware not available'}), 503

    try:
        interface.set_camera_servo(angle_value)
    except Exception as exc:  # noqa: BLE001
        print(f"[ERROR] Manual camera control failed: {exc}")
        return jsonify({'error': str(exc)}), 500

    return jsonify({'status': 'ok', 'angle': angle_value})

# --- Navigation Endpoints ---
def navigation_thread(goal):
    if not controller:
        status['state'] = 'robot_unavailable'
        status['last_update'] = time.time()
        return
        
    status['state'] = 'navigating'
    status['last_goal'] = goal
    status['last_update'] = time.time()
    controller.run(goal)
    if controller.arrived:
        status['state'] = 'arrived'
        status['last_update'] = time.time()
        recognized = controller.perform_face_recognition()
        if recognized:
            status['state'] = 'face_recognized'
        else:
            status['state'] = 'failed'
        status['last_update'] = time.time()
    else:
        status['state'] = 'failed'
        status['last_update'] = time.time()

@app.route('/goal', methods=['POST'])
def set_goal():
    data = request.get_json()
    goal = data.get('goal')  # Expecting [x, y] or [lat, lon]
    if not goal or not isinstance(goal, list) or len(goal) != 2:
        return jsonify({'error': 'Invalid goal format. Expected [x, y] or [lat, lon].'}), 400
    Thread(target=navigation_thread, args=(tuple(goal),), daemon=True).start()
    return jsonify({'status': 'Goal received', 'goal': goal})

@app.route('/status', methods=['GET'])
def get_status():
    # Add robot coordinates if available
    coords = None
    gps = None
    
    if controller and hasattr(controller, 'localization'):
        try:
            if hasattr(controller.localization.state, 'x') and hasattr(controller.localization.state, 'y'):
                coords = {'x': controller.localization.state.x, 'y': controller.localization.state.y}
            gps = controller.localization.get_gps()
        except Exception as e:
            print(f"[WARN] Could not get robot location: {e}")
    
    return jsonify({
        'state': status['state'],
        'last_goal': status['last_goal'],
        'last_update': status['last_update'],
        'coords': coords,
        'gps': gps,
    })

@app.route('/orders', methods=['GET', 'POST'])
def handle_orders():
    if request.method == 'POST':
        data = request.get_json()
        if not data or 'user' not in data or 'restaurant' not in data or 'items' not in data:
            return jsonify({'error': 'Missing order fields'}), 400
        order = {
            'user': data['user'],
            'restaurant': data['restaurant'],
            'items': data['items'],
            'status': 'pending',
            'timestamp': time.time(),
        }
        orders.append(order)
        return jsonify({'status': 'Order received', 'order': order})
    else:
        return jsonify({'orders': orders})

# --- Face Registration & Image Upload Endpoints ---
def handle_face_registration(banner_id, first_name, last_name, email, image_file):
    """Shared registration logic for API and HTML workflows."""
    print("\n[DEBUG] Starting face registration process")
    print(f"[DEBUG] Received registration for banner_id: {banner_id}")
    
    required_fields = {
        'banner_id': banner_id,
        'first_name': first_name,
        'last_name': last_name,
        'email': email,
        'image': image_file,
    }
    
    print("[DEBUG] Checking required fields...")
    missing_fields = [field for field, value in required_fields.items() if not value]
    if missing_fields:
        print(f"[ERROR] Missing fields: {', '.join(missing_fields)}")
        return False, f"Missing required fields: {', '.join(missing_fields)}", 400

    try:
        print("[DEBUG] Processing image file...")
        image_bytes = image_file.read()
        print("[DEBUG] Converting image to face_recognition format...")
        img = face_recognition.load_image_file(BytesIO(image_bytes))
        print("[DEBUG] Detecting faces in image...")
        encodings = face_recognition.face_encodings(img)
        
        if not encodings:
            print("[ERROR] No face detected in uploaded image")
            return False, 'No face detected in image', 400
            
        print("[DEBUG] Face detected successfully")
        encoding = encodings[0]
        print(f"[DEBUG] Encoding shape: {encoding.shape}")
        
    except Exception as e:
        print(f"[ERROR] Image processing failed: {str(e)}")
        print(f"Error Type: {type(e).__name__}")
        return False, f'Failed to process image: {e}', 500

    print("[DEBUG] Attempting to save user to database...")
    if not save_user_to_db(banner_id, first_name, last_name, email, encoding):
        print("[ERROR] Database save operation failed")
        return False, 'Failed to save user to database', 500

    print("[DEBUG] Reloading face encodings from database...")
    global known_encodings, known_names
    known_encodings, known_names = load_encodings_from_db()
    print("[DEBUG] Face registration process completed successfully")

    return True, {'banner_id': banner_id}, 200


@app.route('/register_face', methods=['POST'])
def register_face():
    success, payload, status_code = handle_face_registration(
        request.form.get('banner_id'),
        request.form.get('first_name'),
        request.form.get('last_name'),
        request.form.get('email'),
        request.files.get('image'),
    )

    if success:
        return jsonify({'status': 'User registered successfully', 'banner_id': payload['banner_id']}), status_code

    return jsonify({'error': payload}), status_code


@app.route('/enroll', methods=['GET', 'POST'])
def enroll():
    if request.method == 'GET':
        return render_template('enroll.html', result=None, form_data={})

    form_data = {
        'banner_id': request.form.get('banner_id', ''),
        'first_name': request.form.get('first_name', ''),
        'last_name': request.form.get('last_name', ''),
        'email': request.form.get('email', ''),
    }

    success, payload, status_code = handle_face_registration(
        form_data['banner_id'],
        form_data['first_name'],
        form_data['last_name'],
        form_data['email'],
        request.files.get('image'),
    )

    if success:
        message = f"User {payload['banner_id']} registered successfully."
        # Clear form fields on success
        form_data = {key: '' for key in form_data}
        return render_template('enroll.html', result={'success': True, 'message': message}, form_data=form_data), status_code

    return render_template('enroll.html', result={'success': False, 'message': payload}, form_data=form_data), status_code


@app.route('/upload_image', methods=['POST'])
def upload_image():
    # This endpoint is currently a no-op after S3 removal. 
    # If image storage is still needed, it will need to be re-implemented 
    # with a new storage solution (e.g., local disk or another cloud service).
    return jsonify({'status': 'Image upload endpoint currently not active (S3 removed)'}), 200


@app.route('/order', methods=['GET', 'POST'])
def order_page():
    """Simple order page that ties an order to a banner_id."""
    form_data = {'banner_id': ''}
    if request.method == 'GET':
        return render_template('order.html', result=None, form_data=form_data)

    # POST: place the order
    banner_id = request.form.get('banner_id', '').strip()
    item = request.form.get('item')
    restaurant = request.form.get('restaurant')
    form_data['banner_id'] = banner_id

    if not banner_id:
        return render_template('order.html', result={'success': False, 'message': 'Missing banner_id.'}, form_data=form_data)
    if not item:
        return render_template('order.html', result={'success': False, 'message': 'Missing item selection.'}, form_data=form_data)
    if not restaurant:
        return render_template('order.html', result={'success': False, 'message': 'Missing restaurant selection.'}, form_data=form_data)

    # Try to resolve human-readable name from the users table (optional)
    user_display = None
    try:
        conn = get_db_connection()
        with conn.cursor() as cur:
            cur.execute('SELECT first_name, last_name FROM users WHERE banner_id = %s;', (banner_id,))
            row = cur.fetchone()
            if row:
                user_display = f"{row.get('first_name','').strip()} {row.get('last_name','').strip()}".strip() or None
    except Exception:
        # If DB lookup fails, just continue and record the banner_id only
        user_display = None
    finally:
        try:
            if 'conn' in locals() and conn:
                conn.close()
        except Exception:
            pass

    order = {
        'user': {'banner_id': banner_id, 'name': user_display},
        'restaurant': restaurant,
        'items': [item],
        'status': 'pending',
        'timestamp': time.time(),
    }
    # Attempt to persist the order to the orders table in MySQL (preferred)
    order_no, db_error = save_order_to_db(banner_id, item, restaurant, 'pending')

    # If there's a database error, return error immediately
    if db_error:
        return render_template('order.html', result={'success': False, 'message': db_error}, form_data=form_data)

    # Keep an in-memory record as well for quick access
    order['order_no'] = order_no
    orders.append(order)

    message = f"Order received for {banner_id}: {item} from {restaurant}."
    if user_display:
        message = f"Order received for {user_display} ({banner_id}): {item} from {restaurant}."
    if order_no:
        message += f" (order_no: {order_no})"

    return render_template('order.html', result={'success': True, 'message': message}, form_data={'banner_id': ''})

@app.route('/delete_face', methods=['DELETE'])
def delete_face():
    """
    Delete a user's face data (encoding) by banner_id.
    Expects JSON: {"banner_id": "B00123456"}
    """
    data = request.get_json()
    banner_id = data.get('banner_id') if data else None
    if not banner_id:
        return jsonify({'error': 'Missing banner_id'}), 400

    if not delete_user_from_db(banner_id):
        return jsonify({'error': 'Failed to delete user from database or user not found'}), 500

    global known_encodings, known_names
    # Reload from DB to ensure consistency
    known_encodings, known_names = load_encodings_from_db()
    
    return jsonify({'status': 'User data deleted', 'banner_id': banner_id})

# Store verification logs in memory (consider moving to database for production)
verification_log = []

@app.route('/admin')
def admin_panel():
    return render_template('admin.html')

@app.route('/admin/verification_log')
def get_verification_log():
    # Get statistics for today
    today = time.strftime('%Y-%m-%d')
    today_verifications = [v for v in verification_log if v['timestamp'].startswith(today)]
    successful_matches = sum(1 for v in today_verifications if v['matched'])
    
    statistics = {
        'total': len(today_verifications),
        'successful': successful_matches,
        'failed': len(today_verifications) - successful_matches,
        'lastUpdate': time.strftime('%Y-%m-%d %H:%M:%S'),
        'knownFaces': len(known_names)
    }
    
    return jsonify({
        'verifications': verification_log[-50:],  # Return last 50 entries
        'statistics': statistics
    })


@app.route('/api/log_verification', methods=['POST'])
def api_log_verification():
    """API endpoint to receive verification logs from remote devices (like Raspberry Pi)."""
    try:
        data = request.get_json()
        
        if not data:
            return jsonify({'error': 'No data provided'}), 400
            
        # Extract required fields
        name = data.get('name', 'Unknown')
        matched = data.get('matched', False)
        confidence = data.get('confidence', 0.0)
        location = data.get('location', 'Remote Device')
        
        # Log the verification using the existing function
        log_verification(name, matched, confidence, location)
        
        return jsonify({
            'success': True, 
            'message': 'Verification logged successfully'
        }), 200
        
    except Exception as e:
        print(f"[ERROR] Failed to log remote verification: {e}")
        return jsonify({'error': 'Failed to log verification'}), 500


@app.route('/api/process_order', methods=['POST'])
def api_process_order():
    """API endpoint to process order fulfillment when face is recognized."""
    try:
        data = request.get_json()
        
        if not data:
            return jsonify({'error': 'No data provided'}), 400
            
        banner_id = data.get('banner_id')
        action = data.get('action', 'fulfill')
        
        if not banner_id:
            return jsonify({'error': 'banner_id required'}), 400
        
        # Find pending orders for this banner_id
        if all([DB_HOST, DB_USER, DB_PASSWORD, DB_NAME]):
            try:
                conn = get_db_connection()
                with conn.cursor() as cur:
                    # Check for pending orders (with fallback for missing restaurant column)
                    try:
                        cur.execute(
                            "SELECT order_no, item, restaurant FROM orders WHERE banner_id = %s AND status = 'pending'",
                            (banner_id,)
                        )
                        pending_orders = cur.fetchall()
                        has_restaurant = True
                    except pymysql.MySQLError as e:
                        if "Unknown column 'restaurant'" in str(e):
                            cur.execute(
                                "SELECT order_no, item FROM orders WHERE banner_id = %s AND status = 'pending'",
                                (banner_id,)
                            )
                            pending_orders = cur.fetchall()
                            has_restaurant = False
                            # Add restaurant field for consistency
                            for order in pending_orders:
                                order['restaurant'] = 'N/A'
                        else:
                            raise e
                    
                    if pending_orders:
                        # Update all pending orders to fulfilled
                        cur.execute(
                            "UPDATE orders SET status = 'fulfilled' WHERE banner_id = %s AND status = 'pending'",
                            (banner_id,)
                        )
                        conn.commit()
                        
                        # Get order details for response
                        items = [f"{order['item']} from {order['restaurant']}" for order in pending_orders]
                        order_numbers = [order['order_no'] for order in pending_orders]
                        
                        return jsonify({
                            'success': True,
                            'order_fulfilled': True,
                            'banner_id': banner_id,
                            'order_numbers': order_numbers,
                            'items': items,
                            'message': f'Fulfilled {len(pending_orders)} order(s)'
                        }), 200
                    else:
                        return jsonify({
                            'success': True,
                            'order_fulfilled': False,
                            'banner_id': banner_id,
                            'message': 'No pending orders found'
                        }), 200
                        
                conn.close()
                
            except Exception as e:
                print(f"[ERROR] Database error in order processing: {e}")
                return jsonify({'error': 'Database error'}), 500
        else:
            return jsonify({'error': 'Database not configured'}), 503
            
    except Exception as e:
        print(f"[ERROR] Failed to process order: {e}")
        return jsonify({'error': 'Failed to process order'}), 500


@app.route('/admin/orders', methods=['GET'])
def get_admin_orders():
    """Return recent orders from DB (preferred) or from in-memory list as fallback."""
    recent = []
    # Try DB first
    if all([DB_HOST, DB_USER, DB_PASSWORD, DB_NAME]):
        try:
            conn = get_db_connection()
            with conn.cursor() as cur:
                # First try with restaurant column
                try:
                    cur.execute("SELECT order_no, banner_id, item, restaurant, status, ts FROM orders ORDER BY order_no DESC LIMIT 50;")
                    rows = cur.fetchall()
                    has_restaurant = True
                except pymysql.MySQLError as e:
                    if "Unknown column 'restaurant'" in str(e):
                        print("[WARN] Restaurant column not found, querying without it...")
                        cur.execute("SELECT order_no, banner_id, item, status, ts FROM orders ORDER BY order_no DESC LIMIT 50;")
                        rows = cur.fetchall()
                        has_restaurant = False
                    else:
                        raise e
                
                for r in rows:
                    ts = r.get('ts')
                    try:
                        ts_str = time.strftime('%Y-%m-%d %H:%M:%S', time.localtime(float(ts))) if ts else ''
                    except Exception:
                        ts_str = str(ts)
                    recent.append({
                        'order_no': r.get('order_no'),
                        'banner_id': r.get('banner_id'),
                        'name': None,
                        'item': r.get('item'),
                        'restaurant': r.get('restaurant', 'N/A') if has_restaurant else 'N/A',
                        'status': r.get('status'),
                        'timestamp': ts_str,
                    })
        except Exception as e:
            print(f"[WARN] Failed to query orders table: {e}. Falling back to in-memory orders.")
        finally:
            try:
                if 'conn' in locals() and conn:
                    conn.close()
            except Exception:
                pass

    # Fallback to in-memory orders if DB didn't produce results
    if not recent:
        for o in reversed(orders[-50:]):
            ts = o.get('timestamp')
            ts_str = time.strftime('%Y-%m-%d %H:%M:%S', time.localtime(float(ts))) if ts else ''
            recent.append({
                'order_no': o.get('order_no'),
                'banner_id': o.get('user', {}).get('banner_id'),
                'name': o.get('user', {}).get('name'),
                'item': o.get('items')[0] if o.get('items') else None,
                'restaurant': o.get('restaurant'),
                'status': o.get('status'),
                'timestamp': ts_str,
            })

    return jsonify({'orders': recent})

def log_verification(name, matched, confidence, location=None):
    """Log a face verification attempt."""
    verification_entry = {
        'timestamp': time.strftime('%Y-%m-%d %H:%M:%S'),
        'name': name,
        'matched': matched,
        'confidence': confidence,
        'location': location
    }
    verification_log.append(verification_entry)
    # Keep only last 1000 entries
    if len(verification_log) > 1000:
        verification_log.pop(0)

def register_mdns_service(port=5001):
    if not ZEROCONF_AVAILABLE:
        print("[INFO] Zeroconf not available - skipping mDNS service registration")
        return
    
    from zeroconf import Zeroconf, ServiceInfo
    zeroconf = Zeroconf()
    ip = socket.gethostbyname(socket.gethostname())
    desc = {'path': '/'}
    info = ServiceInfo(
        "_http._tcp.local.",
        "appservice._http._tcp.local.",  # Changed service name
        addresses=[socket.inet_aton(ip)], 
        port=port,
        properties=desc,
        server="appservice.local.",
    )
    zeroconf.register_service(info)
    print(f"[mDNS] Service registered as appservice.local:{port}")
    return zeroconf


@app.route('/api/cleanup_orders', methods=['POST'])
def cleanup_orders():
    """Clean up fulfilled orders from the database."""
    try:
        data = request.get_json() or {}
        action = data.get('action', '')
        
        if action != 'delete_fulfilled':
            return jsonify({'error': 'Invalid action'}), 400
            
        conn = get_db_connection()
        with conn.cursor() as cur:
            # Delete orders marked as 'fulfilled' or 'completed'
            cur.execute("""
                DELETE FROM orders 
                WHERE status IN ('fulfilled', 'completed', 'delivered')
            """)
            
            deleted_count = cur.rowcount
            conn.commit()
            
            return jsonify({
                'success': True, 
                'message': f'Deleted {deleted_count} fulfilled order(s)'
            })
            
    except Exception as e:
        print(f"[ERROR] Failed to cleanup orders: {e}")
        return jsonify({'error': 'Failed to cleanup orders'}), 500
    finally:
        if 'conn' in locals() and conn:
            conn.close()


if __name__ == '__main__':
    mdns = register_mdns_service(port=5001)
    # The initialization is now handled during app startup
    app.run(host='0.0.0.0', port=5001, debug=_run_debug_mode)<|MERGE_RESOLUTION|>--- conflicted
+++ resolved
@@ -25,20 +25,19 @@
     sys.path.insert(0, str(PYTHON_CODES_DIR))
 
 from flask import Flask, request, jsonify, render_template
-<<<<<<< HEAD
+
 # Import robot controller with fallback for TensorFlow issues
 try:
     from robot_navigation.robot_controller import RobotController
+    from robot_navigation.hardware_interface import create_hardware_interface, HardwareInterface
     ROBOT_CONTROLLER_AVAILABLE = True
 except ImportError as e:
     print(f"[WARN] Robot controller not available: {e}")
     print("[INFO] Running Flask app in minimal mode without robot controller")
     ROBOT_CONTROLLER_AVAILABLE = False
     RobotController = None
-=======
-from robot_navigation.robot_controller import RobotController
-from robot_navigation.hardware_interface import create_hardware_interface, HardwareInterface
->>>>>>> de1d228d
+    create_hardware_interface = None
+    HardwareInterface = None
 from threading import Thread
 import time
 # Optional imports for network discovery
@@ -73,7 +72,8 @@
 status = {'state': 'idle', 'last_goal': None, 'last_update': time.time()}
 
 MANUAL_CONTROL_TOKEN = os.environ.get("RC_CONTROL_TOKEN", "")
-_manual_interface: Optional[HardwareInterface] = None
+# Manual control interface (lazily initialized for testing)
+_manual_interface = None
 
 
 def _authorize_manual_request(req) -> bool:
@@ -83,7 +83,7 @@
     return provided == MANUAL_CONTROL_TOKEN
 
 
-def _get_manual_interface() -> Optional[HardwareInterface]:
+def _get_manual_interface():
     global _manual_interface
     if _manual_interface and _manual_interface.is_available():
         return _manual_interface
